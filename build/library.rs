--- conflicted
+++ resolved
@@ -312,15 +312,11 @@
 		let mut probe_result = cmake
 			.probe_ninja(ninja_bin)
 			.or_else(|e| {
-				eprintln!(
-					"=== Probing with cmake ninja generator failed, will try Makefile generator, error: {e}"
-				);
+				eprintln!("=== Probing with cmake ninja generator failed, will try Makefile generator, error: {e}");
 				cmake.probe_makefile()
 			})
 			.or_else(|e| {
-				eprintln!(
-					"=== Probing with cmake Makefile generator failed, will try deprecated find_package, error: {e}"
-				);
+				eprintln!("=== Probing with cmake Makefile generator failed, will try deprecated find_package, error: {e}");
 				cmake.probe_find_package()
 			})?;
 
@@ -492,9 +488,7 @@
 						break;
 					}
 					Err(e) => {
-						eprintln!(
-							"=== Can't probe using: {name}, continuing with other methods because: {e}"
-						);
+						eprintln!("=== Can't probe using: {name}, continuing with other methods because: {e}");
 					}
 				}
 			} else {
@@ -508,11 +502,7 @@
 				.filter(|&name| !disabled_probes.contains(name))
 				.collect::<Vec<_>>()
 				.join(", ");
-<<<<<<< HEAD
-			format!("Failed to find installed OpenCV package using probes: {}, refer to https://github.com/twistedfall/opencv-rust#getting-opencv for help", methods).into()
-=======
-			format!("Failed to find OpenCV package using probes: {methods}").into()
->>>>>>> 04c76003
+			format!("Failed to find installed OpenCV package using probes: {methods}, refer to https://github.com/twistedfall/opencv-rust#getting-opencv for help").into()
 		})
 	}
 
