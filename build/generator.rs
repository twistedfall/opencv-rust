<<<<<<< HEAD
use std::{
	ffi::OsStr,
	fs::{self, DirEntry, File, OpenOptions},
	io::{self, BufRead, BufReader, Write},
	path::{Path, PathBuf},
	process::{Child, Command},
	sync::Arc,
	thread,
	time::Instant,
};

use glob::glob;

use super::{Library, Result, HOST_TRIPLE, MODULES, OUT_DIR, SRC_CPP_DIR, SRC_DIR};

fn read_dir(path: &Path) -> Result<impl Iterator<Item = DirEntry>> {
	Ok(path.read_dir()?.filter_map(|e| e.ok()))
}
=======
use std::ffi::OsStr;
use std::fs::{File, OpenOptions};
use std::io::{BufRead, BufReader, BufWriter, Write};
use std::ops::Deref;
use std::path::{Path, PathBuf};
use std::process::Command;
use std::sync::Arc;
use std::time::Instant;
use std::{env, fs, io, thread};
>>>>>>> 730cc649

use opencv_binding_generator::{Generator, IteratorExt};

use crate::docs::transfer_bindings_to_docs;

use super::{files_with_extension, files_with_predicate, Library, Result, MODULES, OUT_DIR, SRC_CPP_DIR, SRC_DIR};

pub struct BindingGenerator {
	build_script_path: PathBuf,
}

<<<<<<< HEAD
fn file_move_to_dir(src_file: &Path, target_dir: &Path) -> Result<PathBuf> {
	if !target_dir.exists() {
		fs::create_dir_all(&target_dir)?;
	}
	let src_filename = src_file.file_name().ok_or("Can't calculate filename")?;
	let target_file = target_dir.join(src_filename);
	// rename doesn't work across fs boundaries for example
	if fs::rename(&src_file, &target_file).is_err() {
		fs::copy(&src_file, &target_file)?;
		fs::remove_file(src_file)?;
=======
impl BindingGenerator {
	pub fn new(build_script_path: PathBuf) -> Self {
		Self { build_script_path }
>>>>>>> 730cc649
	}

<<<<<<< HEAD
pub fn gen_wrapper(
	opencv_header_dir: &Path,
	opencv: &Library,
	job_server: jobslot::Client,
	generator_build: Child,
) -> Result<()> {
	let out_dir_as_str = OUT_DIR.to_str().unwrap();
	let target_hub_dir = SRC_DIR.join("opencv");
	let target_module_dir = target_hub_dir.join("hub");
	let manual_dir = SRC_DIR.join("manual");
=======
	pub fn generate_wrapper(&self, opencv_header_dir: &Path, opencv: &Library) -> Result<()> {
		let target_docs_dir = env::var_os("OCVRS_DOCS_GENERATE_DIR").map(PathBuf::from);
		let target_module_dir = OUT_DIR.join("opencv");
		let manual_dir = SRC_DIR.join("manual");
>>>>>>> 730cc649

		eprintln!("=== Generating code in: {}", OUT_DIR.display());
		eprintln!("=== Placing generated bindings into: {}", target_module_dir.display());
		if let Some(target_docs_dir) = target_docs_dir.as_ref() {
			eprintln!(
				"=== Placing static generated docs bindings into: {}",
				target_docs_dir.display()
			);
		}
		eprintln!("=== Using OpenCV headers from: {}", opencv_header_dir.display());

<<<<<<< HEAD
	for entry in read_dir(&OUT_DIR)? {
		let path = entry.path();
		if path.is_file()
			&& path
				.extension()
				.and_then(OsStr::to_str)
				.map_or(true, |ext| !ext.eq_ignore_ascii_case("dll"))
		{
=======
		let non_dll_files = files_with_predicate(&OUT_DIR, |p| {
			p.extension().map_or(true, |ext| !ext.eq_ignore_ascii_case("dll"))
		})?;
		for path in non_dll_files {
>>>>>>> 730cc649
			let _ = fs::remove_file(path);
		}

<<<<<<< HEAD
	let additional_include_dirs = opencv
		.include_paths
		.iter()
		.filter(|&include_path| include_path != opencv_header_dir)
		.cloned()
		.collect::<Vec<_>>();
=======
		let modules = MODULES.get().expect("MODULES not initialized");
>>>>>>> 730cc649

		self.run(modules, opencv_header_dir, opencv)?;

		collect_generated_bindings(modules, &target_module_dir, &manual_dir)?;

		if let Some(target_docs_dir) = target_docs_dir {
			if !target_docs_dir.exists() {
				fs::create_dir(&target_docs_dir)?;
			}
			transfer_bindings_to_docs(&OUT_DIR, &target_docs_dir);
		}

		Ok(())
	}

<<<<<<< HEAD
	let additional_include_dirs = Arc::new(
		additional_include_dirs
			.iter()
			.cloned()
			.map(|p| {
				p.to_str()
					.expect("Can't convert additional include dir to UTF-8 string")
					.to_string()
			})
			.collect::<Vec<_>>(),
	);
	let opencv_header_dir = Arc::new(opencv_header_dir.to_owned());
	let modules = MODULES.get().expect("MODULES not initialized");
	let mut join_handles = Vec::with_capacity(modules.len());
	let start = Instant::now();
	modules.iter().for_each(|module| {
		let token = job_server.acquire().expect("Can't acquire token from job server");
		let join_handle = thread::spawn({
			let additional_include_dirs = Arc::clone(&additional_include_dirs);
			let opencv_header_dir = Arc::clone(&opencv_header_dir);
			move || {
				let mut bin_generator = match HOST_TRIPLE.as_ref() {
					Some(host_triple) => Command::new(OUT_DIR.join(format!("{}/release/binding-generator", host_triple))),
					None => Command::new(OUT_DIR.join("release/binding-generator")),
				};
				bin_generator
					.arg(&*opencv_header_dir)
					.arg(&*SRC_CPP_DIR)
					.arg(&*OUT_DIR)
					.arg(&module)
					.arg(additional_include_dirs.join(","));
				eprintln!("=== Running: {:#?}", bin_generator);
				let res = bin_generator.status().expect("Can't run bindings generator");
				if !res.success() {
					panic!("Failed to run the bindings generator");
=======
	fn run(&self, modules: &'static [String], opencv_header_dir: &Path, opencv: &Library) -> Result<()> {
		let additional_include_dirs = opencv
			.include_paths
			.iter()
			.map(|path| path.as_path())
			.filter(|&include_path| include_path != opencv_header_dir)
			.collect::<Vec<_>>();

		let gen = Generator::new(opencv_header_dir, &additional_include_dirs, &SRC_CPP_DIR);
		if !gen.is_clang_loaded() {
			eprintln!("=== ERROR: Unable to load libclang library, check item #8 in https://github.com/twistedfall/opencv-rust/blob/master/README.md#troubleshooting");
			eprintln!(
				"=== Try enabling `clang-runtime` feature of the `opencv` crate, or alternatively disabling it if it's enabled"
			);
			return Err("a `libclang` shared library is not loaded on this thread".into());
		}
		eprintln!("=== Clang: {}", gen.clang_version());
		eprintln!("=== Clang command line args: {:#?}", gen.build_clang_command_line_args());

		let additional_include_dirs = Arc::new(
			additional_include_dirs
				.into_iter()
				.map(|p| p.to_str().expect("Can't convert additional include dir to UTF-8 string"))
				.join(","),
		);
		let opencv_header_dir = Arc::new(opencv_header_dir.to_owned());
		let job_server = build_job_server()?;
		let mut join_handles = Vec::with_capacity(modules.len());
		let start = Instant::now();
		// todo use thread::scope when MSRV is 1.63
		eprintln!("=== Generating {} modules", modules.len());
		modules.iter().for_each(|module| {
			let token = job_server.acquire().expect("Can't acquire token from job server");
			let join_handle = thread::spawn({
				let additional_include_dirs = Arc::clone(&additional_include_dirs);
				let opencv_header_dir = Arc::clone(&opencv_header_dir);
				let build_script_path = self.build_script_path.clone();
				move || {
					let module_start = Instant::now();
					let mut bin_generator = Command::new(build_script_path);
					bin_generator
						.arg(&*opencv_header_dir)
						.arg(&*SRC_CPP_DIR)
						.arg(&*OUT_DIR)
						.arg(module)
						.arg(&*additional_include_dirs);
					eprintln!("=== Running: {bin_generator:?}");
					let res = bin_generator
						.status()
						.unwrap_or_else(|e| panic!("Can't run bindings generator for module: {module}, error: {e}"));
					if !res.success() {
						panic!("Failed to run the bindings generator for module: {module}");
					}
					eprintln!("=== Generated: {module} in {:?}", module_start.elapsed());
					drop(token); // needed to move the token to the thread
>>>>>>> 730cc649
				}
			});
			join_handles.push(join_handle);
		});
		for join_handle in join_handles {
			join_handle.join().expect("Generator process panicked");
		}
		eprintln!("=== Total binding generation time: {:?}", start.elapsed());
		Ok(())
	}
}

fn is_type_file(path: &Path, module: &str) -> bool {
	path.file_stem().and_then(OsStr::to_str).map_or(false, |stem| {
		let mut stem_chars = stem.chars();
		(&mut stem_chars).take(3).all(|c| c.is_ascii_digit()) && // first 3 chars are digits
			matches!(stem_chars.next(), Some('-')) && // dash
			module.chars().zip(&mut stem_chars).all(|(m, s)| m == s) && // module name
			matches!(stem_chars.next(), Some('-')) && // dash
			stem.ends_with(".type") // ends with ".type"
	})
}

fn is_type_externs_file(path: &Path, module: &str) -> bool {
	path.file_stem().and_then(OsStr::to_str).map_or(false, |stem| {
		let mut stem_chars = stem.chars();
		(&mut stem_chars).take(3).all(|c| c.is_ascii_digit()) && // first 3 chars are digits
			matches!(stem_chars.next(), Some('-')) && // dash
			module.chars().zip(&mut stem_chars).all(|(m, s)| m == s) && // module name
			matches!(stem_chars.next(), Some('-')) && // dash
			stem.ends_with(".type.externs") // ends with ".type"
	})
}

fn copy_indent(mut read: impl BufRead, mut write: impl Write, indent: &str) -> Result<()> {
	let mut line = Vec::with_capacity(100);
	while read.read_until(b'\n', &mut line)? != 0 {
		write.write_all(indent.as_bytes())?;
		write.write_all(&line)?;
		line.clear();
	}
	Ok(())
}

fn collect_generated_bindings(modules: &[String], target_module_dir: &Path, manual_dir: &Path) -> Result<()> {
	if !target_module_dir.exists() {
		fs::create_dir(target_module_dir)?;
	}
	for path in files_with_extension(target_module_dir, "rs")? {
		let _ = fs::remove_file(path);
	}

	fn write_has_module(mut write: impl Write, module: &str) -> Result<()> {
		Ok(writeln!(write, "#[cfg(ocvrs_has_module_{module})]")?)
	}

	fn write_module_include(write: &mut BufWriter<File>, module: &str) -> Result<()> {
		// Use include instead of #[path] attribute because rust-analyzer doesn't handle #[path] inside other include! too well:
		// https://github.com/twistedfall/opencv-rust/issues/418
		// https://github.com/rust-lang/rust-analyzer/issues/11682
		Ok(writeln!(
			write,
			r#"include!(concat!(env!("OUT_DIR"), "/opencv/{module}.rs"));"#
		)?)
	}

	let add_manual = |file: &mut BufWriter<File>, module: &str| -> Result<bool> {
		if manual_dir.join(format!("{module}.rs")).exists() {
			writeln!(file, "pub use crate::manual::{module}::*;")?;
			Ok(true)
		} else {
			Ok(false)
		}
	};

	let start = Instant::now();
	let mut hub_rs = BufWriter::new(File::create(target_module_dir.join("hub.rs"))?);

	let mut types_rs = BufWriter::new(File::create(target_module_dir.join("types.rs"))?);
	writeln!(types_rs)?;

	let mut sys_rs = BufWriter::new(File::create(target_module_dir.join("sys.rs"))?);
	writeln!(sys_rs, "use crate::{{mod_prelude_sys::*, core}};")?;
	writeln!(sys_rs)?;

	for module in modules {
		// merge multiple *-type.cpp files into a single module_types.hpp
		let module_cpp = OUT_DIR.join(format!("{module}.cpp"));
		if module_cpp.is_file() {
<<<<<<< HEAD
			let module_types_cpp = OUT_DIR.join(format!("{}_types.hpp", module));
			let mut module_types_file = OpenOptions::new()
				.create(true)
				.truncate(true)
				.write(true)
				.open(&module_types_cpp)?;
			let mut type_files: Vec<PathBuf> =
				glob(&format!("{}/???-{}-*.type.cpp", out_dir_as_str, module))?.collect::<Result<_, glob::GlobError>>()?;
=======
			let module_types_cpp = OUT_DIR.join(format!("{module}_types.hpp"));
			let mut module_types_file = BufWriter::new(
				OpenOptions::new()
					.create(true)
					.truncate(true)
					.write(true)
					.open(module_types_cpp)?,
			);
			let mut type_files = files_with_extension(&OUT_DIR, "cpp")?
				.filter(|f| is_type_file(f, module))
				.collect::<Vec<_>>();
>>>>>>> 730cc649
			type_files.sort_unstable();
			for entry in type_files {
				io::copy(&mut BufReader::new(File::open(&entry)?), &mut module_types_file)?;
				let _ = fs::remove_file(entry);
			}
		}

		// add module entry to hub.rs and move the module file into opencv/
		write_has_module(&mut hub_rs, module)?;
		write_module_include(&mut hub_rs, module)?;
		let module_filename = format!("{module}.rs");
		let module_src_file = OUT_DIR.join(&module_filename);
		let mut module_rs = BufWriter::new(File::create(&target_module_dir.join(&module_filename))?);
		// Need to wrap modules inside `mod { }` because they have top-level comments (//!) and those don't play well when
		// module file is include!d (as opposed to connecting the module with `mod` from the parent module).
		// The same doesn't apply to `sys` and `types` below because they don't contain top-level comments.
		writeln!(module_rs, "pub mod {module} {{")?;
		copy_indent(BufReader::new(File::open(&module_src_file)?), &mut module_rs, "\t")?;
		add_manual(&mut module_rs, module)?;
		writeln!(module_rs, "}}")?;
		let _ = fs::remove_file(module_src_file);

		// merge multiple *-.type.rs files into a single types.rs
		let mut header_written = false;
		let mut type_files = files_with_extension(&OUT_DIR, "rs")?
			.filter(|f| is_type_file(f, module))
			.collect::<Vec<_>>();
		type_files.sort_unstable();
		for entry in type_files {
			if entry.metadata().map(|meta| meta.len()).unwrap_or(0) > 0 {
				if !header_written {
					write_has_module(&mut types_rs, module)?;
					writeln!(types_rs, "mod {module}_types {{")?;
					writeln!(types_rs, "\tuse crate::{{mod_prelude::*, core, types, sys}};")?;
					writeln!(types_rs)?;
					header_written = true;
				}
				copy_indent(BufReader::new(File::open(&entry)?), &mut types_rs, "\t")?;
			}
			let _ = fs::remove_file(entry);
		}
		if header_written {
			writeln!(types_rs, "}}")?;
			write_has_module(&mut types_rs, module)?;
			writeln!(types_rs, "pub use {module}_types::*;")?;
			writeln!(types_rs)?;
		}

		// merge module-specific *.externs.rs and generated type-specific *.type.externs.rs into a single sys.rs
		let externs_rs = OUT_DIR.join(format!("{module}.externs.rs"));
		write_has_module(&mut sys_rs, module)?;
		writeln!(sys_rs, "mod {module}_sys {{")?;
		writeln!(sys_rs, "\tuse super::*;")?;
		writeln!(sys_rs)?;
		writeln!(sys_rs, "\textern \"C\" {{")?;
		copy_indent(BufReader::new(File::open(&externs_rs)?), &mut sys_rs, "\t\t")?;
		let _ = fs::remove_file(externs_rs);
		let mut type_extern_files = files_with_extension(&OUT_DIR, "rs")?
			.filter(|f| is_type_externs_file(f, module))
			.collect::<Vec<_>>();
		type_extern_files.sort_unstable();
		for entry in type_extern_files {
			if entry.metadata().map(|meta| meta.len()).unwrap_or(0) > 0 {
				copy_indent(BufReader::new(File::open(&entry)?), &mut sys_rs, "\t\t")?;
			}
			let _ = fs::remove_file(entry);
		}
		writeln!(sys_rs, "\t}}")?;
		writeln!(sys_rs, "}}")?;
		write_has_module(&mut sys_rs, module)?;
		writeln!(sys_rs, "pub use {module}_sys::*;")?;
		writeln!(sys_rs)?;
	}
	writeln!(hub_rs, "pub mod types {{")?;
	write_module_include(&mut hub_rs, "types")?;
	writeln!(hub_rs, "}}")?;
	writeln!(hub_rs, "#[doc(hidden)]")?;
	writeln!(hub_rs, "pub mod sys {{")?;
	write_module_include(&mut hub_rs, "sys")?;
	writeln!(hub_rs, "}}")?;

	add_manual(&mut types_rs, "types")?;

	add_manual(&mut sys_rs, "sys")?;

	// write hub_prelude that imports all module-specific preludes
	writeln!(hub_rs, "pub mod hub_prelude {{")?;
	for module in modules {
		write!(hub_rs, "\t")?;
		write_has_module(&mut hub_rs, module)?;
		writeln!(hub_rs, "\tpub use super::{module}::prelude::*;")?;
	}
	writeln!(hub_rs, "}}")?;
	eprintln!("=== Total binding collection time: {:?}", start.elapsed());
	Ok(())
}

fn build_job_server() -> Result<Jobserver> {
	unsafe { jobserver::Client::from_env() }
		.and_then(|client| {
			let own_token_released = client.release_raw().is_ok();
			let available_jobs = client.available().unwrap_or(0);
			if available_jobs > 0 {
				eprintln!("=== Using environment job server with the the amount of available jobs: {available_jobs}");
				Some(Jobserver {
					client,
					reacquire_token_on_drop: own_token_released,
				})
			} else {
				if own_token_released {
					client.acquire_raw().expect("Can't reacquire build script thread token");
				}
				eprintln!(
					"=== Available jobs from the environment created jobserver is: {available_jobs} or there is an error reading that value"
				);
				None
			}
		})
		.or_else(|| {
			let num_jobs = env::var("NUM_JOBS")
				.ok()
				.and_then(|jobs| jobs.parse().ok())
				.or_else(|| thread::available_parallelism().map(|p| p.get()).ok())
				.unwrap_or(2)
				.max(1);
			eprintln!("=== Creating a new job server with num_jobs: {num_jobs}");
			jobserver::Client::new(num_jobs).ok().map(|client| Jobserver {
				client,
				reacquire_token_on_drop: false,
			})
		})
		.ok_or_else(|| "Can't create job server".into())
}

pub struct Jobserver {
	client: jobserver::Client,
	reacquire_token_on_drop: bool,
}

impl Drop for Jobserver {
	fn drop(&mut self) {
		if self.reacquire_token_on_drop {
			self.client.acquire_raw().expect("Can't reacquire build script thread token");
		}
	}
}

impl Deref for Jobserver {
	type Target = jobserver::Client;

	fn deref(&self) -> &Self::Target {
		&self.client
	}
}<|MERGE_RESOLUTION|>--- conflicted
+++ resolved
@@ -1,23 +1,3 @@
-<<<<<<< HEAD
-use std::{
-	ffi::OsStr,
-	fs::{self, DirEntry, File, OpenOptions},
-	io::{self, BufRead, BufReader, Write},
-	path::{Path, PathBuf},
-	process::{Child, Command},
-	sync::Arc,
-	thread,
-	time::Instant,
-};
-
-use glob::glob;
-
-use super::{Library, Result, HOST_TRIPLE, MODULES, OUT_DIR, SRC_CPP_DIR, SRC_DIR};
-
-fn read_dir(path: &Path) -> Result<impl Iterator<Item = DirEntry>> {
-	Ok(path.read_dir()?.filter_map(|e| e.ok()))
-}
-=======
 use std::ffi::OsStr;
 use std::fs::{File, OpenOptions};
 use std::io::{BufRead, BufReader, BufWriter, Write};
@@ -27,7 +7,6 @@
 use std::sync::Arc;
 use std::time::Instant;
 use std::{env, fs, io, thread};
->>>>>>> 730cc649
 
 use opencv_binding_generator::{Generator, IteratorExt};
 
@@ -39,41 +18,15 @@
 	build_script_path: PathBuf,
 }
 
-<<<<<<< HEAD
-fn file_move_to_dir(src_file: &Path, target_dir: &Path) -> Result<PathBuf> {
-	if !target_dir.exists() {
-		fs::create_dir_all(&target_dir)?;
-	}
-	let src_filename = src_file.file_name().ok_or("Can't calculate filename")?;
-	let target_file = target_dir.join(src_filename);
-	// rename doesn't work across fs boundaries for example
-	if fs::rename(&src_file, &target_file).is_err() {
-		fs::copy(&src_file, &target_file)?;
-		fs::remove_file(src_file)?;
-=======
 impl BindingGenerator {
 	pub fn new(build_script_path: PathBuf) -> Self {
 		Self { build_script_path }
->>>>>>> 730cc649
-	}
-
-<<<<<<< HEAD
-pub fn gen_wrapper(
-	opencv_header_dir: &Path,
-	opencv: &Library,
-	job_server: jobslot::Client,
-	generator_build: Child,
-) -> Result<()> {
-	let out_dir_as_str = OUT_DIR.to_str().unwrap();
-	let target_hub_dir = SRC_DIR.join("opencv");
-	let target_module_dir = target_hub_dir.join("hub");
-	let manual_dir = SRC_DIR.join("manual");
-=======
+	}
+
 	pub fn generate_wrapper(&self, opencv_header_dir: &Path, opencv: &Library) -> Result<()> {
 		let target_docs_dir = env::var_os("OCVRS_DOCS_GENERATE_DIR").map(PathBuf::from);
 		let target_module_dir = OUT_DIR.join("opencv");
 		let manual_dir = SRC_DIR.join("manual");
->>>>>>> 730cc649
 
 		eprintln!("=== Generating code in: {}", OUT_DIR.display());
 		eprintln!("=== Placing generated bindings into: {}", target_module_dir.display());
@@ -85,34 +38,14 @@
 		}
 		eprintln!("=== Using OpenCV headers from: {}", opencv_header_dir.display());
 
-<<<<<<< HEAD
-	for entry in read_dir(&OUT_DIR)? {
-		let path = entry.path();
-		if path.is_file()
-			&& path
-				.extension()
-				.and_then(OsStr::to_str)
-				.map_or(true, |ext| !ext.eq_ignore_ascii_case("dll"))
-		{
-=======
 		let non_dll_files = files_with_predicate(&OUT_DIR, |p| {
 			p.extension().map_or(true, |ext| !ext.eq_ignore_ascii_case("dll"))
 		})?;
 		for path in non_dll_files {
->>>>>>> 730cc649
 			let _ = fs::remove_file(path);
 		}
 
-<<<<<<< HEAD
-	let additional_include_dirs = opencv
-		.include_paths
-		.iter()
-		.filter(|&include_path| include_path != opencv_header_dir)
-		.cloned()
-		.collect::<Vec<_>>();
-=======
 		let modules = MODULES.get().expect("MODULES not initialized");
->>>>>>> 730cc649
 
 		self.run(modules, opencv_header_dir, opencv)?;
 
@@ -128,43 +61,6 @@
 		Ok(())
 	}
 
-<<<<<<< HEAD
-	let additional_include_dirs = Arc::new(
-		additional_include_dirs
-			.iter()
-			.cloned()
-			.map(|p| {
-				p.to_str()
-					.expect("Can't convert additional include dir to UTF-8 string")
-					.to_string()
-			})
-			.collect::<Vec<_>>(),
-	);
-	let opencv_header_dir = Arc::new(opencv_header_dir.to_owned());
-	let modules = MODULES.get().expect("MODULES not initialized");
-	let mut join_handles = Vec::with_capacity(modules.len());
-	let start = Instant::now();
-	modules.iter().for_each(|module| {
-		let token = job_server.acquire().expect("Can't acquire token from job server");
-		let join_handle = thread::spawn({
-			let additional_include_dirs = Arc::clone(&additional_include_dirs);
-			let opencv_header_dir = Arc::clone(&opencv_header_dir);
-			move || {
-				let mut bin_generator = match HOST_TRIPLE.as_ref() {
-					Some(host_triple) => Command::new(OUT_DIR.join(format!("{}/release/binding-generator", host_triple))),
-					None => Command::new(OUT_DIR.join("release/binding-generator")),
-				};
-				bin_generator
-					.arg(&*opencv_header_dir)
-					.arg(&*SRC_CPP_DIR)
-					.arg(&*OUT_DIR)
-					.arg(&module)
-					.arg(additional_include_dirs.join(","));
-				eprintln!("=== Running: {:#?}", bin_generator);
-				let res = bin_generator.status().expect("Can't run bindings generator");
-				if !res.success() {
-					panic!("Failed to run the bindings generator");
-=======
 	fn run(&self, modules: &'static [String], opencv_header_dir: &Path, opencv: &Library) -> Result<()> {
 		let additional_include_dirs = opencv
 			.include_paths
@@ -220,7 +116,6 @@
 					}
 					eprintln!("=== Generated: {module} in {:?}", module_start.elapsed());
 					drop(token); // needed to move the token to the thread
->>>>>>> 730cc649
 				}
 			});
 			join_handles.push(join_handle);
@@ -310,16 +205,6 @@
 		// merge multiple *-type.cpp files into a single module_types.hpp
 		let module_cpp = OUT_DIR.join(format!("{module}.cpp"));
 		if module_cpp.is_file() {
-<<<<<<< HEAD
-			let module_types_cpp = OUT_DIR.join(format!("{}_types.hpp", module));
-			let mut module_types_file = OpenOptions::new()
-				.create(true)
-				.truncate(true)
-				.write(true)
-				.open(&module_types_cpp)?;
-			let mut type_files: Vec<PathBuf> =
-				glob(&format!("{}/???-{}-*.type.cpp", out_dir_as_str, module))?.collect::<Result<_, glob::GlobError>>()?;
-=======
 			let module_types_cpp = OUT_DIR.join(format!("{module}_types.hpp"));
 			let mut module_types_file = BufWriter::new(
 				OpenOptions::new()
@@ -331,7 +216,6 @@
 			let mut type_files = files_with_extension(&OUT_DIR, "cpp")?
 				.filter(|f| is_type_file(f, module))
 				.collect::<Vec<_>>();
->>>>>>> 730cc649
 			type_files.sort_unstable();
 			for entry in type_files {
 				io::copy(&mut BufReader::new(File::open(&entry)?), &mut module_types_file)?;
@@ -430,7 +314,7 @@
 }
 
 fn build_job_server() -> Result<Jobserver> {
-	unsafe { jobserver::Client::from_env() }
+	unsafe { jobslot::Client::from_env() }
 		.and_then(|client| {
 			let own_token_released = client.release_raw().is_ok();
 			let available_jobs = client.available().unwrap_or(0);
@@ -458,7 +342,7 @@
 				.unwrap_or(2)
 				.max(1);
 			eprintln!("=== Creating a new job server with num_jobs: {num_jobs}");
-			jobserver::Client::new(num_jobs).ok().map(|client| Jobserver {
+			jobslot::Client::new(num_jobs).ok().map(|client| Jobserver {
 				client,
 				reacquire_token_on_drop: false,
 			})
@@ -467,7 +351,7 @@
 }
 
 pub struct Jobserver {
-	client: jobserver::Client,
+	client: jobslot::Client,
 	reacquire_token_on_drop: bool,
 }
 
@@ -480,7 +364,7 @@
 }
 
 impl Deref for Jobserver {
-	type Target = jobserver::Client;
+	type Target = jobslot::Client;
 
 	fn deref(&self) -> &Self::Target {
 		&self.client
