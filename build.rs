--- conflicted
+++ resolved
@@ -275,37 +275,6 @@
 	out
 }
 
-<<<<<<< HEAD
-fn build_job_server() -> Option<jobslot::Client> {
-	unsafe { jobslot::Client::from_env() }
-		.or_else(|| {
-			let num_jobs = env::var("NUM_JOBS").ok()
-				.and_then(|jobs| jobs.parse().ok())
-				.unwrap_or(2)
-				.max(1);
-			eprintln!("=== Creating a new job server with num_jobs: {}", num_jobs);
-			jobslot::Client::new(num_jobs).ok()
-		})
-}
-
-// todo: replace by https://github.com/rust-lang/cargo/issues/9096 when stable
-fn build_clang_generator() -> io::Result<Child> {
-	let cargo_bin = PathBuf::from(env::var_os("CARGO").unwrap_or_else(|| "cargo".into()));
-	let mut cargo = Command::new(cargo_bin);
-	// generator script is quite slow in debug mode, so we force it to be built in release mode
-	cargo.args(&["build", "--release", "--package", "opencv-binding-generator", "--bin", "binding-generator"])
-		.env("CARGO_TARGET_DIR", &*OUT_DIR);
-	if let Some(host_triple) = HOST_TRIPLE.as_ref() {
-		cargo.args(&["--target", host_triple]);
-	}
-	println!("running: {:?}", &cargo);
-	cargo.stdout(Stdio::piped());
-	cargo.stderr(Stdio::piped());
-	cargo.spawn()
-}
-
-=======
->>>>>>> 730cc649
 fn setup_rerun() -> Result<()> {
 	for &v in AFFECTING_ENV_VARS.iter() {
 		println!("cargo:rerun-if-env-changed={v}");
