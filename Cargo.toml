[package]
name = "opencv"
description = "Rust bindings for OpenCV"
documentation = "https://docs.rs/opencv"
repository = "https://github.com/twistedfall/opencv-rust"
readme = "README.md"
keywords = ["opencv", "vision"]
license = "MIT"
version = "0.86.1"
edition = "2021"
rust-version = "1.59"
authors = ["Pro <twisted.fall@gmail.com>", "Mathieu Poumeyrol <kali@zoy.org>"]
autoexamples = false # not all examples compile on just any system
exclude = ["/.github", "/ci", "/tools", "release.toml", "rustfmt.toml"]

[lib]
doctest = false

[badges]
maintenance = { status = "actively-developed" }

[workspace]
members = ["binding-generator"]

# requires CUDA
#[[example]]
#name = "cuda"

[[example]]
name = "discrete_fourier_transform"

# requires Graph-API module
#[[example]]
#name = "gapi_api_example"

[[example]]
name = "hough_lines"

[[example]]
name = "opencl"

# requires OpenCV 4.5.1+
#[[example]]
#name = "text_detection"

[[example]]
name = "video_capture"

[[example]]
name = "video_facedetect"

[[example]]
name = "video_features"

[[example]]
name = "video_to_gray"

[[example]]
name = "warp_perspective_demo"

[[example]]
name = "window"

[dependencies]
libc = "0.2"
num-traits = "0.2"
once_cell = "1"
# version 0.8.20 doesn't contain the deficiency mentioned in https://deps.rs/crate/opencv/0.59.0#vulnerabilities
rgb = { version = "0.8.20", features = ["argb"], optional = true }

[build-dependencies]
opencv-binding-generator = { version = "0.77.0", path = "binding-generator" }
# cc starting with version 1.0.80 hangs on build https://github.com/twistedfall/opencv-rust/issues/480
cc = { version = "<=1.0.79", features = ["parallel"] }
dunce = "1"
<<<<<<< HEAD
glob = "0.3"
jobslot = "0.2.4"
=======
# jobserver-0.1.25 is the first one that has Client::available() method
# 0.1.27 fails with error[E0412]: cannot find type `RawFd` in `std::os::fd` on rustc-1.59, bump when MSRV is 1.66+
jobserver = ">=0.1.25,<0.1.27"
>>>>>>> 730cc649
once_cell = "1"
pkg-config = "0.3"
semver = "1"
shlex = "1"
# vcpkg-0.2.9 is the first one that has accessible find_vcpkg_root()
vcpkg = "0.2.9"

[dev-dependencies]
matches = "0.1"

[features]
default = [
	"alphamat",
	"aruco",
	"aruco_detector",
	"barcode",
	"bgsegm",
	"bioinspired",
	"calib3d",
	"ccalib",
	"cudaarithm",
	"cudabgsegm",
	"cudacodec",
	"cudafeatures2d",
	"cudafilters",
	"cudaimgproc",
	"cudaobjdetect",
	"cudaoptflow",
	"cudastereo",
	"cudawarping",
	"cvv",
	"dnn",
	"dnn_superres",
	"dpm",
	"face",
	"features2d",
	"flann",
	"freetype",
	"fuzzy",
	"gapi",
	"hdf",
	"hfs",
	"highgui",
	"img_hash",
	"imgcodecs",
	"imgproc",
	"intensity_transform",
	"line_descriptor",
	"mcc",
	"ml",
	"objdetect",
	"optflow",
	"ovis",
	"phase_unwrapping",
	"photo",
	"plot",
	"quality",
	"rapid",
	"rgbd",
	"saliency",
	"sfm",
	"shape",
	"stereo",
	"stitching",
	"structured_light",
	"superres",
	"surface_matching",
	"text",
	"tracking",
	"video",
	"videoio",
	"videostab",
	"viz",
	"wechat_qrcode",
	"xfeatures2d",
	"ximgproc",
	"xobjdetect",
	"xphoto",
]

# OpenCV modules
alphamat = []
aruco = []
aruco_detector = ["aruco"]
barcode = []
bgsegm = ["video"]
bioinspired = []
calib3d = ["features2d"]
ccalib = ["features2d"]
cudaarithm = []
cudabgsegm = ["video"]
cudacodec = []
cudafeatures2d = ["features2d"]
cudafilters = []
cudaimgproc = ["imgproc"]
cudaobjdetect = ["objdetect"]
cudaoptflow = []
cudastereo = ["calib3d"]
cudawarping = []
cvv = []
dnn = []
dnn_superres = []
dpm = []
face = ["objdetect"]
features2d = ["flann"]
flann = []
freetype = []
fuzzy = []
gapi = []
hdf = []
hfs = []
highgui = []
img_hash = []
imgcodecs = []
imgproc = []
intensity_transform = []
line_descriptor = []
mcc = ["dnn"]
ml = []
objdetect = []
optflow = ["video"]
ovis = []
phase_unwrapping = []
photo = []
plot = []
quality = ["ml"]
rapid = []
rgbd = []
saliency = []
sfm = []
shape = []
stereo = []
stitching = ["features2d", "imgproc"]
structured_light = []
superres = []
surface_matching = []
text = []
tracking = ["video"]
video = []
videoio = []
videostab = ["features2d"]
viz = []
xfeatures2d = ["features2d"]
ximgproc = ["calib3d"]
xobjdetect = []
xphoto = ["photo"]
wechat_qrcode = []
clang-runtime = ["opencv-binding-generator/clang-runtime"]

[package.metadata.docs.rs]
no-default-features = true<|MERGE_RESOLUTION|>--- conflicted
+++ resolved
@@ -73,14 +73,7 @@
 # cc starting with version 1.0.80 hangs on build https://github.com/twistedfall/opencv-rust/issues/480
 cc = { version = "<=1.0.79", features = ["parallel"] }
 dunce = "1"
-<<<<<<< HEAD
-glob = "0.3"
 jobslot = "0.2.4"
-=======
-# jobserver-0.1.25 is the first one that has Client::available() method
-# 0.1.27 fails with error[E0412]: cannot find type `RawFd` in `std::os::fd` on rustc-1.59, bump when MSRV is 1.66+
-jobserver = ">=0.1.25,<0.1.27"
->>>>>>> 730cc649
 once_cell = "1"
 pkg-config = "0.3"
 semver = "1"
